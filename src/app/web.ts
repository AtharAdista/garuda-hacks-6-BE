import express from "express";
import http from "http";
import { Server } from "socket.io";
import { publicApi } from "../router/public-api";
import { apiRouter } from "../router/api";
import { errorMiddleware } from "../middleware/error-middleware";
import cors from "cors"

<<<<<<< HEAD
import cors from "cors";

const app = express();
app.use(cors());

export const server = http.createServer(app);
const io = new Server(server, {
  cors: { origin: "*" },
});

io.on("connection", (socket) => {
  console.log("Client connected:", socket.id);

  socket.on("hello", (data) => {
    console.log("Received:", data);
    socket.emit("welcome", "Hello back!");
  });

  socket.on("disconnect", () => {
    console.log("Client disconnected:", socket.id);
  });
});
=======
export const app = express();
>>>>>>> 585a572e

app.use(cors())
app.use(express.json());
app.use(publicApi);
app.use(apiRouter);
app.use(errorMiddleware);

<|MERGE_RESOLUTION|>--- conflicted
+++ resolved
@@ -6,32 +6,7 @@
 import { errorMiddleware } from "../middleware/error-middleware";
 import cors from "cors"
 
-<<<<<<< HEAD
-import cors from "cors";
-
-const app = express();
-app.use(cors());
-
-export const server = http.createServer(app);
-const io = new Server(server, {
-  cors: { origin: "*" },
-});
-
-io.on("connection", (socket) => {
-  console.log("Client connected:", socket.id);
-
-  socket.on("hello", (data) => {
-    console.log("Received:", data);
-    socket.emit("welcome", "Hello back!");
-  });
-
-  socket.on("disconnect", () => {
-    console.log("Client disconnected:", socket.id);
-  });
-});
-=======
 export const app = express();
->>>>>>> 585a572e
 
 app.use(cors())
 app.use(express.json());
